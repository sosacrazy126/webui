--- conflicted
+++ resolved
@@ -290,8 +290,6 @@
         action="store_true",
         help="Display model thinking content extracted from think tags when supported by the model",
     )
-<<<<<<< HEAD
-=======
     parser.add_argument(
         "--reasoning-assistance",
         action="store_true",
@@ -302,7 +300,6 @@
         action="store_true",
         help="Force disable reasoning assistance regardless of model defaults",
     )
->>>>>>> 37764c7d
     if args is None:
         args = sys.argv[1:]
     parsed_args = parser.parse_args(args)
@@ -596,11 +593,8 @@
                 config_repo.set("experimental_fallback_handler", args.experimental_fallback_handler)
                 config_repo.set("web_research_enabled", web_research_enabled)
                 config_repo.set("show_thoughts", args.show_thoughts)
-<<<<<<< HEAD
-=======
                 config_repo.set("force_reasoning_assistance", args.reasoning_assistance)
                 config_repo.set("disable_reasoning_assistance", args.no_reasoning_assistance)
->>>>>>> 37764c7d
 
                 # Build status panel with memory statistics
                 status = build_status()
@@ -704,11 +698,8 @@
                     config_repo.set("expert_model", args.expert_model)
                     config_repo.set("temperature", args.temperature)
                     config_repo.set("show_thoughts", args.show_thoughts)
-<<<<<<< HEAD
-=======
                     config_repo.set("force_reasoning_assistance", args.reasoning_assistance)
                     config_repo.set("disable_reasoning_assistance", args.no_reasoning_assistance)
->>>>>>> 37764c7d
 
                     # Set modification tools based on use_aider flag
                     set_modification_tools(args.use_aider)

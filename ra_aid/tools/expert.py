--- conflicted
+++ resolved
@@ -22,11 +22,7 @@
 from ..model_formatters.key_snippets_formatter import format_key_snippets_dict
 from ..model_formatters.research_notes_formatter import format_research_notes_dict
 from ..models_params import models_params
-<<<<<<< HEAD
-from ..text import extract_think_tag
-=======
 from ..text.processing import process_thinking_content
->>>>>>> 37764c7d
 
 console = Console()
 _model = None
@@ -283,69 +279,13 @@
     model_config = models_params.get(provider, {}).get(model_name, {})
     supports_think_tag = model_config.get("supports_think_tag", False)
     supports_thinking = model_config.get("supports_thinking", False)
-<<<<<<< HEAD
     
     logger.debug(f"Expert model: {provider}/{model_name}")
     logger.debug(f"Model supports think tag: {supports_think_tag}")
     logger.debug(f"Model supports thinking: {supports_thinking}")
-=======
->>>>>>> 37764c7d
-    
-    logger.debug(f"Expert model: {provider}/{model_name}")
-    logger.debug(f"Model supports think tag: {supports_think_tag}")
-    logger.debug(f"Model supports thinking: {supports_thinking}")
     
     # Process thinking content using the common processing function
     try:
-<<<<<<< HEAD
-        # Case 1: Check for think tags if the model supports them
-        if (supports_think_tag or supports_thinking) and isinstance(content, str):
-            logger.debug("Checking for think tags in expert response")
-            think_content, remaining_text = extract_think_tag(content)
-            if think_content:
-                logger.debug(f"Found think tag content ({len(think_content)} chars)")
-                if get_config_repository().get("show_thoughts", False):
-                    console.print(
-                        Panel(Markdown(think_content), title="💭 Thoughts", border_style="yellow")
-                    )
-                content = remaining_text
-            else:
-                logger.debug("No think tag content found in expert response")
-        
-        # Case 2: Handle structured thinking (content is a list of dictionaries)
-        elif isinstance(content, list):
-            logger.debug("Expert response content is a list, processing structured thinking")
-            # Extract thinking content and response text from structured response
-            thinking_content = None
-            response_text = None
-            
-            # Process each item in the list
-            for item in content:
-                if isinstance(item, dict):
-                    # Extract thinking content
-                    if item.get('type') == 'thinking' and 'thinking' in item:
-                        thinking_content = item['thinking']
-                        logger.debug("Found structured thinking content")
-                    # Extract response text
-                    elif item.get('type') == 'text' and 'text' in item:
-                        response_text = item['text']
-                        logger.debug("Found structured response text")
-            
-            # Display thinking content in a separate panel if available
-            if thinking_content and get_config_repository().get("show_thoughts", False):
-                logger.debug(f"Displaying structured thinking content ({len(thinking_content)} chars)")
-                console.print(
-                    Panel(Markdown(thinking_content), title="Expert Thinking", border_style="yellow")
-                )
-            
-            # Use response_text if available, otherwise fall back to joining
-            if response_text:
-                content = response_text
-            else:
-                # Fallback: join list items if structured extraction failed
-                logger.debug("No structured response text found, joining list items")
-                content = "\n".join(str(item) for item in content)
-=======
         # Use the process_thinking_content function to handle both string and list responses
         content, thinking = process_thinking_content(
             content=content,
@@ -355,7 +295,6 @@
             panel_style="yellow",
             logger=logger
         )
->>>>>>> 37764c7d
         
     except Exception as e:
         logger.error(f"Exception during content processing: {str(e)}")
